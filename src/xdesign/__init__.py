#!/usr/bin/env python
# -*- coding: utf-8 -*-

# #########################################################################
# Copyright (c) 2015, UChicago Argonne, LLC. All rights reserved.         #
#                                                                         #
# Copyright 2015. UChicago Argonne, LLC. This software was produced       #
# under U.S. Government contract DE-AC02-06CH11357 for Argonne National   #
# Laboratory (ANL), which is operated by UChicago Argonne, LLC for the    #
# U.S. Department of Energy. The U.S. Government has rights to use,       #
# reproduce, and distribute this software.  NEITHER THE GOVERNMENT NOR    #
# UChicago Argonne, LLC MAKES ANY WARRANTY, EXPRESS OR IMPLIED, OR        #
# ASSUMES ANY LIABILITY FOR THE USE OF THIS SOFTWARE.  If software is     #
# modified to produce derivative works, such modified software should     #
# be clearly marked, so as not to confuse it with the version available   #
# from ANL.                                                               #
#                                                                         #
# Additionally, redistribution and use in source and binary forms, with   #
# or without modification, are permitted provided that the following      #
# conditions are met:                                                     #
#                                                                         #
#     * Redistributions of source code must retain the above copyright    #
#       notice, this list of conditions and the following disclaimer.     #
#                                                                         #
#     * Redistributions in binary form must reproduce the above copyright #
#       notice, this list of conditions and the following disclaimer in   #
#       the documentation and/or other materials provided with the        #
#       distribution.                                                     #
#                                                                         #
#     * Neither the name of UChicago Argonne, LLC, Argonne National       #
#       Laboratory, ANL, the U.S. Government, nor the names of its        #
#       contributors may be used to endorse or promote products derived   #
#       from this software without specific prior written permission.     #
#                                                                         #
# THIS SOFTWARE IS PROVIDED BY UChicago Argonne, LLC AND CONTRIBUTORS     #
# "AS IS" AND ANY EXPRESS OR IMPLIED WARRANTIES, INCLUDING, BUT NOT       #
# LIMITED TO, THE IMPLIED WARRANTIES OF MERCHANTABILITY AND FITNESS       #
# FOR A PARTICULAR PURPOSE ARE DISCLAIMED. IN NO EVENT SHALL UChicago     #
# Argonne, LLC OR CONTRIBUTORS BE LIABLE FOR ANY DIRECT, INDIRECT,        #
# INCIDENTAL, SPECIAL, EXEMPLARY, OR CONSEQUENTIAL DAMAGES (INCLUDING,    #
# BUT NOT LIMITED TO, PROCUREMENT OF SUBSTITUTE GOODS OR SERVICES;        #
# LOSS OF USE, DATA, OR PROFITS; OR BUSINESS INTERRUPTION) HOWEVER        #
# CAUSED AND ON ANY THEORY OF LIABILITY, WHETHER IN CONTRACT, STRICT      #
# LIABILITY, OR TORT (INCLUDING NEGLIGENCE OR OTHERWISE) ARISING IN       #
# ANY WAY OUT OF THE USE OF THIS SOFTWARE, EVEN IF ADVISED OF THE         #
# POSSIBILITY OF SUCH DAMAGE.                                             #
# #########################################################################
"""XDesign aims to provide tools for designing xray-imaging experiments.

These tools include a computational geometry library for simulating x-ray
phantoms and data acquisition, quality metrics for quantitatively rating the
image reconstructions and scanning procedures, and other helpful functions for
specifying motion and coding aperatures for computational imaging.

"""

from pkg_resources import get_distribution, DistributionNotFound
try:
    __version__ = get_distribution(__name__).version
except DistributionNotFound:
    # package is not installed
    pass

<<<<<<< HEAD
from xdesign.acquisition import *
from xdesign.algorithms import *
from xdesign.codes import *
=======
import logging

from xdesign.acquisition import *
>>>>>>> 7746cc3d
from xdesign.geometry import *
from xdesign.material import *
from xdesign.metrics import *
from xdesign.phantom import *
from xdesign.plot import *
<<<<<<< HEAD
=======
from xdesign.phantom import *
from xdesign.recon import *
>>>>>>> 7746cc3d

logging.basicConfig()<|MERGE_RESOLUTION|>--- conflicted
+++ resolved
@@ -61,24 +61,16 @@
     # package is not installed
     pass
 
-<<<<<<< HEAD
-from xdesign.acquisition import *
-from xdesign.algorithms import *
-from xdesign.codes import *
-=======
 import logging
 
 from xdesign.acquisition import *
->>>>>>> 7746cc3d
+from xdesign.codes import *
 from xdesign.geometry import *
 from xdesign.material import *
 from xdesign.metrics import *
 from xdesign.phantom import *
 from xdesign.plot import *
-<<<<<<< HEAD
-=======
 from xdesign.phantom import *
 from xdesign.recon import *
->>>>>>> 7746cc3d
 
 logging.basicConfig()