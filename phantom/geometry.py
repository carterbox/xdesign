#!/usr/bin/env python
# -*- coding: utf-8 -*-

# #########################################################################
# Copyright (c) 2016, UChicago Argonne, LLC. All rights reserved.         #
#                                                                         #
# Copyright 2016. UChicago Argonne, LLC. This software was produced       #
# under U.S. Government contract DE-AC02-06CH11357 for Argonne National   #
# Laboratory (ANL), which is operated by UChicago Argonne, LLC for the    #
# U.S. Department of Energy. The U.S. Government has rights to use,       #
# reproduce, and distribute this software.  NEITHER THE GOVERNMENT NOR    #
# UChicago Argonne, LLC MAKES ANY WARRANTY, EXPRESS OR IMPLIED, OR        #
# ASSUMES ANY LIABILITY FOR THE USE OF THIS SOFTWARE.  If software is     #
# modified to produce derivative works, such modified software should     #
# be clearly marked, so as not to confuse it with the version available   #
# from ANL.                                                               #
#                                                                         #
# Additionally, redistribution and use in source and binary forms, with   #
# or without modification, are permitted provided that the following      #
# conditions are met:                                                     #
#                                                                         #
#     * Redistributions of source code must retain the above copyright    #
#       notice, this list of conditions and the following disclaimer.     #
#                                                                         #
#     * Redistributions in binary form must reproduce the above copyright #
#       notice, this list of conditions and the following disclaimer in   #
#       the documentation and/or other materials provided with the        #
#       distribution.                                                     #
#                                                                         #
#     * Neither the name of UChicago Argonne, LLC, Argonne National       #
#       Laboratory, ANL, the U.S. Government, nor the names of its        #
#       contributors may be used to endorse or promote products derived   #
#       from this software without specific prior written permission.     #
#                                                                         #
# THIS SOFTWARE IS PROVIDED BY UChicago Argonne, LLC AND CONTRIBUTORS     #
# "AS IS" AND ANY EXPRESS OR IMPLIED WARRANTIES, INCLUDING, BUT NOT       #
# LIMITED TO, THE IMPLIED WARRANTIES OF MERCHANTABILITY AND FITNESS       #
# FOR A PARTICULAR PURPOSE ARE DISCLAIMED. IN NO EVENT SHALL UChicago     #
# Argonne, LLC OR CONTRIBUTORS BE LIABLE FOR ANY DIRECT, INDIRECT,        #
# INCIDENTAL, SPECIAL, EXEMPLARY, OR CONSEQUENTIAL DAMAGES (INCLUDING,    #
# BUT NOT LIMITED TO, PROCUREMENT OF SUBSTITUTE GOODS OR SERVICES;        #
# LOSS OF USE, DATA, OR PROFITS; OR BUSINESS INTERRUPTION) HOWEVER        #
# CAUSED AND ON ANY THEORY OF LIABILITY, WHETHER IN CONTRACT, STRICT      #
# LIABILITY, OR TORT (INCLUDING NEGLIGENCE OR OTHERWISE) ARISING IN       #
# ANY WAY OUT OF THE USE OF THIS SOFTWARE, EVEN IF ADVISED OF THE         #
# POSSIBILITY OF SUCH DAMAGE.                                             #
# #########################################################################

from __future__ import (absolute_import, division, print_function,
                        unicode_literals)

import numpy as np
import logging

logger = logging.getLogger(__name__)


__author__ = "Doga Gursoy"
__copyright__ = "Copyright (c) 2016, UChicago Argonne, LLC."
__docformat__ = 'restructuredtext en'
__all__ = ['Point',
           'Circle',
           'Line',
           'Beam']


class Point(object):
    """Point in 2-D Cartesian space saf.

    Attributes
    ----------
    x : scalar
    y : scalar
    """

    def __init__(self, x, y):
        self.x = float(x)
        self.y = float(y)

    def __str__(self):
        return "(%s, %s)" % (self.x, self.y)

    def __eq__(self, other):
        return self.x == other.x and self.y == other.y

    def __hash__(self):
        return hash((self.x, self.y))

    def __add__(self, other):
        """Addition."""
        return Point(self.x + other.x, self.y + other.y)

    def __sub__(self, other):
        """Subtraction."""
        return Point(self.x - other.x, self.y - other.y)

    def __mul__(self, c):
        """Scalar multiplication."""
        return Point(c * self.x, c * self.y)

    @property
    def norm(self):
        """Returns the norm of the point."""
        return np.hypot(self.x, self.y)
        self.y = self.x * np.sin(theta) + self.y * np.cos(theta)

    @property
    def list(self):
        """Returns the point's list representation."""
        return [self.x, self.y]

    @property
    def numpy(self):
        """Returns the Numpy representation."""
        return np.array([self.x, self.y])

    def distance(self, point):
        """Returns the distance from a point."""
        return np.hypot(self.x - point.x, self.y - point.y)

    def rotate(self, theta, origin):
        """Rotate point around a point."""
        dx = self.x - origin.x
        dy = self.y - origin.y
        px = dx * np.cos(theta) - dy * np.sin(theta)
        py = dx * np.sin(theta) + dy * np.cos(theta)
        self.x = px + origin.x
        self.y = py + origin.y


class Circle(object):
    """Circle in 2-D Cartesian space.

    Attributes
    ----------
    center : Point
        Center point of the circle.
    radius : scalar, optional
        Radius of the circle.
    """

    def __init__(self, center, radius, value=1):
        self.center = center
        self.radius = float(radius)
        self.value = float(value)

    def __str__(self):
        return "%s, %s, %s" % (self.center, self.radius, self.value)

    def __mul__(self, c):
        """Expand circle."""
        return Circle(self.center, c * self.radius)

    @property
    def equation(self):
        """Returns circle's analytical equation."""
        return "(x-%s)^2 + (y-%s)^2 = %s^2" % (self.center.x, self.center.y, self.radius)

    @property
    def area(self):
        """Returns circle's area."""
        return np.pi * self.radius**2

    @property
    def circumference(self):
        """Returns circle's circumference."""
        return 2 * np.pi * self.radius

    @property
    def diameter(self):
        """Returns circle's diameter."""
        return 2 * self.radius

    def rotate(self, theta, origin):
        """Rotate circle."""
        self.center = rotate(self.center, theta, origin)

    def translate(self, dx, dy):
        """Translate circle."""
        self.center.x += dx
        self.center.y += dy


class Line(object):
    """Line in 2-D Cartesian space.

    It is defined by two distinct points.

    Attributes
    ----------
    p1 : Point
    p2 : Point
    """

    def __init__(self, p1, p2):
        if p1 == p2:
            raise ValueError('Requires two unique points.')
        self.p1 = p1
        self.p2 = p2

    def __str__(self):
        return "%s, %s, %s" % (self.p1, self.p2)

    @property
    def vertical(self):
        """True if line is vertical."""
        if self.p1.x == self.p2.x:
            return True
        else:
            return False

    @property
    def horizontal(self):
        """True if line is horizontal."""
        if self.p1.y == self.p2.y:
            return True
        else:
            return False

    @property
    def slope(self):
        """Returns the slope of the line."""
        if self.vertical:
            return np.inf
        else:
            return (self.p2.y - self.p1.y) / (self.p2.x - self.p1.x)

    @property
    def intercept(self):
        """Returns the intercept point with y-axis."""
        if self.vertical:
            return 0.
        else:
            return self.p1.y - self.slope * self.p1.x

    @property
    def equation(self):
        """Returns line equation."""
        if self.vertical:
            return "x = %s" % self.p1.x
        return "y = %sx + %s" % (self.slope, self.intercept)

    @property
    def tangent(self):
        """Returns unit tangent vector."""
        length = self.p1.distance(self.p2)
        dx = (self.p1.x - self.p2.x) / length
        dy = (self.p1.y - self.p2.y) / length
        return Point(dx, dy)

    @property
    def normal(self):
        """Returns unit normal vector."""
        length = self.p1.distance(self.p2)
        dx = (self.p1.x - self.p2.x) / length
        dy = (self.p1.y - self.p2.y) / length
        return Point(-dy, dx)


class Beam(Line):
    """Beam (thick line) in 2-D Cartesian space.

    It is defined by two distinct points.

    Attributes
    ----------
    p1 : Point
    p2 : Point
    size : scalar, optional
        Size of the beam.
    """

    def __init__(self, p1, p2, size=0):
        super(Beam, self).__init__(p1, p2)
        self.size = float(size)

    def __str__(self):
        return super(Beam, self).__str__()

<<<<<<< HEAD
class Phantom(object):
    """Phantom generation class.

    Attributes
    ----------
    shape : string
        Outline shape of the phantom. Available options: circle, square.
    population : scalar
        Number of generated circles in the phantom.
    density : scalar
        Sum of the areas of the circles in the phantom.
    feature : list
        List of circles in the phantom.
    """

    def __init__(self, shape='circle'):
        self.shape = shape
        self.population = 0
        self.density = 0
        self.feature = []

    def list(self):
        for m in range(self.population):
            print ("%s: %s" % (m, self.feature[m]))

    def add(self, circle):
        """Add a circle to the phantom.

        Parameters
        ----------
        circle : Circle
        """
        self.feature.append(circle)
        self.density += circle.area
        self.population += 1

    def remove(self):
        """Remove last added circle from the phantom."""
        self.population -= 1
        self.density -= self.feature[-1].area
        self.feature.pop()

    def _random_point(self, margin=0):
        """Generates a random point in the phantom.

        Parameters
        ----------
        margin : scalar
            Determines the margin value of the phantom.
            Points will not be created within the margin distance from the
            edge of the phantom.

        Returns
        -------
        Point
            A random point inside the phantom.
        """
        if self.shape == 'square':
            x = np.random.uniform(margin, 1 - margin)
            y = np.random.uniform(margin, 1 - margin)
        elif self.shape == 'circle':
            r = np.random.uniform(0, 0.5 - margin)
            a = np.random.uniform(0, 2 * np.pi)
            x = r * np.cos(a) + 0.5
            y = r * np.sin(a) + 0.5
        return Point(x, y)

    def sprinkle(self, counts, radius, gap=0, collision=False):
        """Randomly adds a number of circles to the phantom.

        Parameters
        ----------
        counts : int
            Number of circles to be added.
        gap : float, optional
            Minimum gap between the circle boundaries.
        collision : bool, optional
            False if circles will be non overlapping.
        """
        for m in range(int(counts)):
            center = self._random_point(radius)
            circle = Circle(center, radius + gap)
            if collision or not self.collision(circle):
                self.add(Circle(center, radius))

    def collision(self, circle):
        """Checks if a circle is collided with others."""
        for m in range(self.population):
            dx = self.feature[m].center.x - circle.center.x
            dy = self.feature[m].center.y - circle.center.y
            dr = self.feature[m].radius + circle.radius
            if np.sqrt(dx**2 + dy**2) < dr:
                return True
        return False

    def numpy(self):
        """Returns the Numpy representation."""
        arr = np.empty((self.population, 4))
        for m in range(self.population):
            arr[m] = [
                self.feature[m].center.x,
                self.feature[m].center.y,
                self.feature[m].radius,
                self.feature[m].value]
        return arr

    def save(self, filename):
        """Save phantom to file."""
        np.savetxt(filename, self.numpy(), delimiter=',')

    def load(self, filename):
        """Load phantom from file."""
        arr = np.loadtxt(filename, delimiter=',')
        for m in range(arr.shape[0]):
            self.add(Circle(Point(arr[m, 0], arr[m, 1]), arr[m, 2], arr[m, 3]))

    def translate(self, dx, dy):
        """Translate phantom."""
        for m in range(self.population):
            self.feature[m].translate(dx, dy)

    def rotate(self, theta, origin):
        """Rotate phantom around a point."""
        for m in range(self.population):
            self.feature[m].rotate(theta, origin)


class Probe(Beam):

    def __init__(self, p1, p2, size=0):
        super(Probe, self).__init__(p1, p2, size)

    def translate(self, dx):
        """Translates beam along its normal direction."""
        vec = self.normal * dx
        self.p1 += vec
        self.p2 += vec

    def rotate(self, theta, origin):
        """Rotates beam around a given point."""
        self.p1 = _rotate(self.p1, theta, origin)
        self.p2 = _rotate(self.p2, theta, origin)

    def measure(self, phantom):
        """Return the probe measurement given phantom."""
        newdata = 0
        for m in range(phantom.population):
            newdata += beamcirc(self, phantom.feature[m])
        return newdata


def _rotate(point, theta, origin=Point(0, 0)):
=======

def rotate(point, theta, origin=Point(0, 0)):
>>>>>>> b9ce6bfa
    """Rotates a point in counter-clockwise around another point.
    Parameters
    ----------
    point : Point
        An arbitrary point.
    theta : scalar
        Rotation angle in radians.
    origin : Point, optional
        The origin of rotation axis.
    Returns
    -------
    Point
        Rotated point.
    """
    dx = point.x - origin.x
    dy = point.y - origin.y
    px = dx * np.cos(theta) - dy * np.sin(theta)
    py = dx * np.sin(theta) + dy * np.cos(theta)
    return Point(px + origin.x, py + origin.y)


def segment(circle, x):
    """Calculates intersection area of a vertical line segment in a circle.

    Parameters
    ----------
    circle : Circle
    x : scalar
        Intersection of the vertical line with x-axis.

    Returns
    -------
    scalar
        Area of the left region.
    """
    return circle.radius**2 * \
        np.arccos(x / circle.radius) - x * np.sqrt(circle.radius**2 - x**2)


def beamcirc(beam, circle):
    """Intersection area of an infinite beam with a circle.

    Parameters
    ----------
    beam : Beam
    circle : Circle

    Returns
    -------
    scalar
        Area of the intersected region.
    """

    # Passive coordinate transformation.
    _center = rotate(
        point=circle.center,
        theta=-np.arctan(beam.slope),
        origin=Point(0, beam.intercept))

    # Correction if line is vertical to x-axis.
    if beam.vertical:
        dy = beam.p1.x
    else:
        dy = -beam.intercept

    # Calculate the area deending on how the beam intersects the circle.
    p1 = _center.y - beam.size / 2. + dy
    p2 = _center.y + beam.size / 2. + dy
    pmin = min(abs(p1), abs(p2))
    pmax = max(abs(p1), abs(p2))
    if pmin < circle.radius:
        if pmax >= circle.radius:
            if p1 * p2 > 0:
                area = segment(circle, pmin)
            else:
                area = circle.area - segment(circle, pmin)
        elif pmax < circle.radius:
            area = abs(segment(circle, p1) - segment(circle, p2))
    elif p1 * p2 < 0:
        area = circle.area
    else:
        area = 0.
    return area<|MERGE_RESOLUTION|>--- conflicted
+++ resolved
@@ -277,163 +277,7 @@
     def __str__(self):
         return super(Beam, self).__str__()
 
-<<<<<<< HEAD
-class Phantom(object):
-    """Phantom generation class.
-
-    Attributes
-    ----------
-    shape : string
-        Outline shape of the phantom. Available options: circle, square.
-    population : scalar
-        Number of generated circles in the phantom.
-    density : scalar
-        Sum of the areas of the circles in the phantom.
-    feature : list
-        List of circles in the phantom.
-    """
-
-    def __init__(self, shape='circle'):
-        self.shape = shape
-        self.population = 0
-        self.density = 0
-        self.feature = []
-
-    def list(self):
-        for m in range(self.population):
-            print ("%s: %s" % (m, self.feature[m]))
-
-    def add(self, circle):
-        """Add a circle to the phantom.
-
-        Parameters
-        ----------
-        circle : Circle
-        """
-        self.feature.append(circle)
-        self.density += circle.area
-        self.population += 1
-
-    def remove(self):
-        """Remove last added circle from the phantom."""
-        self.population -= 1
-        self.density -= self.feature[-1].area
-        self.feature.pop()
-
-    def _random_point(self, margin=0):
-        """Generates a random point in the phantom.
-
-        Parameters
-        ----------
-        margin : scalar
-            Determines the margin value of the phantom.
-            Points will not be created within the margin distance from the
-            edge of the phantom.
-
-        Returns
-        -------
-        Point
-            A random point inside the phantom.
-        """
-        if self.shape == 'square':
-            x = np.random.uniform(margin, 1 - margin)
-            y = np.random.uniform(margin, 1 - margin)
-        elif self.shape == 'circle':
-            r = np.random.uniform(0, 0.5 - margin)
-            a = np.random.uniform(0, 2 * np.pi)
-            x = r * np.cos(a) + 0.5
-            y = r * np.sin(a) + 0.5
-        return Point(x, y)
-
-    def sprinkle(self, counts, radius, gap=0, collision=False):
-        """Randomly adds a number of circles to the phantom.
-
-        Parameters
-        ----------
-        counts : int
-            Number of circles to be added.
-        gap : float, optional
-            Minimum gap between the circle boundaries.
-        collision : bool, optional
-            False if circles will be non overlapping.
-        """
-        for m in range(int(counts)):
-            center = self._random_point(radius)
-            circle = Circle(center, radius + gap)
-            if collision or not self.collision(circle):
-                self.add(Circle(center, radius))
-
-    def collision(self, circle):
-        """Checks if a circle is collided with others."""
-        for m in range(self.population):
-            dx = self.feature[m].center.x - circle.center.x
-            dy = self.feature[m].center.y - circle.center.y
-            dr = self.feature[m].radius + circle.radius
-            if np.sqrt(dx**2 + dy**2) < dr:
-                return True
-        return False
-
-    def numpy(self):
-        """Returns the Numpy representation."""
-        arr = np.empty((self.population, 4))
-        for m in range(self.population):
-            arr[m] = [
-                self.feature[m].center.x,
-                self.feature[m].center.y,
-                self.feature[m].radius,
-                self.feature[m].value]
-        return arr
-
-    def save(self, filename):
-        """Save phantom to file."""
-        np.savetxt(filename, self.numpy(), delimiter=',')
-
-    def load(self, filename):
-        """Load phantom from file."""
-        arr = np.loadtxt(filename, delimiter=',')
-        for m in range(arr.shape[0]):
-            self.add(Circle(Point(arr[m, 0], arr[m, 1]), arr[m, 2], arr[m, 3]))
-
-    def translate(self, dx, dy):
-        """Translate phantom."""
-        for m in range(self.population):
-            self.feature[m].translate(dx, dy)
-
-    def rotate(self, theta, origin):
-        """Rotate phantom around a point."""
-        for m in range(self.population):
-            self.feature[m].rotate(theta, origin)
-
-
-class Probe(Beam):
-
-    def __init__(self, p1, p2, size=0):
-        super(Probe, self).__init__(p1, p2, size)
-
-    def translate(self, dx):
-        """Translates beam along its normal direction."""
-        vec = self.normal * dx
-        self.p1 += vec
-        self.p2 += vec
-
-    def rotate(self, theta, origin):
-        """Rotates beam around a given point."""
-        self.p1 = _rotate(self.p1, theta, origin)
-        self.p2 = _rotate(self.p2, theta, origin)
-
-    def measure(self, phantom):
-        """Return the probe measurement given phantom."""
-        newdata = 0
-        for m in range(phantom.population):
-            newdata += beamcirc(self, phantom.feature[m])
-        return newdata
-
-
-def _rotate(point, theta, origin=Point(0, 0)):
-=======
-
 def rotate(point, theta, origin=Point(0, 0)):
->>>>>>> b9ce6bfa
     """Rotates a point in counter-clockwise around another point.
     Parameters
     ----------
