--- conflicted
+++ resolved
@@ -153,20 +153,12 @@
 
     @property
     def equation(self):
-<<<<<<< HEAD
-        """Returns an equation (string) describing the circle."""
-=======
         """Returns circle's analytical equation."""
->>>>>>> e9914945
         return "(x-%s)^2 + (y-%s)^2 = %s^2" % (self.center.x, self.center.y, self.radius)
 
     @property
     def area(self):
-<<<<<<< HEAD
-        """Returns the area of the circle."""
-=======
         """Returns circle's area."""
->>>>>>> e9914945
         return np.pi * self.radius**2
 
     @property
@@ -264,15 +256,6 @@
         dy = (self.p1.y - self.p2.y) / length
         return Point(-dy, dx)
 
-<<<<<<< HEAD
-    def equation(self):
-        """Returns a y-intercept equation (string) describing the line."""
-        if self.vertical:
-            return "x = %s" % self.p1.x
-        return "y = %sx + %s" % (self.slope, self.intercept)
-
-=======
->>>>>>> e9914945
 
 class Beam(Line):
     """Beam (thick line) in 2-D Cartesian space.
@@ -294,133 +277,7 @@
     def __str__(self):
         return super(Beam, self).__str__()
 
-
-<<<<<<< HEAD
-def translate(point, dx, dy):
-    """Translates a point in space.
-
-    Parameters
-    ----------
-    point : Point
-        A point to be translated.
-    dx : scalar
-        Translation in x-axis.
-    dy : scalar
-        Translation in y-axis.
-
-    Returns
-    -------
-    Point
-        Translated point.
-    """
-    return Point(point.x + dx, point.y + dy)
-
-
-def rotate(point, theta, origin=Point(0, 0)):
-    """Rotates a point in counter-clockwise around an axis.
-
-    Parameters
-    ----------
-    point : Point
-        A point to be rotated.
-    theta : scalar
-        Rotation angle in radians.
-    origin : Point, optional
-        The location of the rotation axis.
-
-    Returns
-    -------
-    Point
-        Rotated point.
-    """
-    dx = point.x - origin.x
-    dy = point.y - origin.y
-    px = dx * np.cos(theta) - dy * np.sin(theta)
-    py = dx * np.sin(theta) + dy * np.cos(theta)
-    return Point(px + origin.x, py + origin.y)
-
-
-def scale(point, ds):
-    """Scales a point in space.
-
-    Parameters
-    ----------
-    point : Point
-        A point to be scaled.
-    ds : scalar
-        Scaling value.
-
-    Returns
-    -------
-    Point
-        Scaled point.
-    """
-    return Point(point.x * ds, point.y * ds)
-
-
-def segment(circle, x):
-    """Calculates intersection area of a vertical line segment in a circle.
-
-    Parameters
-    ----------
-    circle : Circle
-    x : scalar
-        Intersection of the vertical line with x-axis.
-    """
-    return circle.radius**2 * \
-        np.arccos(x / circle.radius) - x * np.sqrt(circle.radius**2 - x**2)
-
-
-def beamcirc(beam, circle):
-    """Intersection area of an infinite beam with a circle.
-
-    Parameters
-    ----------
-    beam : Beam
-    circle : Circle
-
-    Returns
-    -------
-    scalar
-        Area of the intersected region.
-    """
-
-    # Passive coordinate transformation.
-    _center = rotate(
-        point=circle.center,
-        theta=-np.arctan(beam.slope),
-        origin=Point(0, beam.intercept))
-
-    # Correction if line is vertical to x-axis.
-    if beam.vertical:
-        dy = beam.p1.x
-    else:
-        dy = -beam.intercept
-
-    # Calculate the area deending on how the beam intersects the circle.
-    p1 = _center.y - beam.size / 2. + dy
-    p2 = _center.y + beam.size / 2. + dy
-    pmin = min(abs(p1), abs(p2))
-    pmax = max(abs(p1), abs(p2))
-    if pmin < circle.radius:
-        if pmax >= circle.radius:
-            if p1 * p2 > 0:
-                area = segment(circle, pmin)
-            else:
-                area = circle.area() - segment(circle, pmin)
-        elif pmax < circle.radius:
-            area = abs(segment(circle, p1) - segment(circle, p2))
-    elif p1 * p2 < 0:
-        area = circle.area()
-    else:
-        area = 0.
-    return area
-
-
-class Phantom():
-=======
 class Phantom(object):
->>>>>>> e9914945
     """Phantom generation class.
 
     Attributes
@@ -571,32 +428,6 @@
         return newdata
 
 
-<<<<<<< HEAD
-def sinogram(sx, sy, phantom):
-    """Generates sinogram given a phantom.
-
-    Parameters
-    ----------
-    sx : int
-        Number of samples in the rotation direction
-    sy : int
-        Number of samples in the y direction
-    phantom : Phantom
-
-    """
-    size = 1. / sy
-    beta = np.pi / sx
-    sino = np.zeros((sx, sy))
-    p = Probe(Point(size / 2., 0), Point(size / 2., 1), size)
-    for m in range(sx):
-        print (m, m * beta * 180. / np.pi)
-        for n in range(sy):
-            sino[m, n] = p.measure(phantom)
-            p.translate(size)
-        p.translate(-1)
-        p.rotate(beta, Point(0.5, 0.5))
-    return sino
-=======
 def _rotate(point, theta, origin=Point(0, 0)):
     """Rotates a point in counter-clockwise around another point.
     Parameters
@@ -648,7 +479,7 @@
     Returns
     -------
     scalar
-        Area of the intersected region. 
+        Area of the intersected region.
     """
 
     # Passive coordinate transformation.
@@ -680,5 +511,4 @@
         area = circle.area
     else:
         area = 0.
-    return area
->>>>>>> e9914945
+    return area