--- conflicted
+++ resolved
@@ -48,6 +48,7 @@
 """Defines objects which auto-generate a parameterized :class:`.Phantom`.
 
 .. moduleauthor:: Daniel J Ching <carterbox@users.noreply.github.com>
+.. moduleauthor:: Doga Gursoy <dgursoy@aps.anl.gov>
 """
 
 
@@ -182,511 +183,9 @@
         y = self.coefficent_table[property_name]
         x = self.coefficent_table['energy']
 
-<<<<<<< HEAD
         if loglogscale:
             return np.power(10, np.interp(np.log10(energy), np.log10(x),
                                           np.log10(y)))
-=======
-class XDesignDefault(Phantom):
-    """Generates a Phantom for internal testing of XDesign.
-
-    The default phantom is: **nested**, it contains phantoms within phantoms;
-    **geometrically simple**, the sinogram can be verified visually; and
-    **representative**, it contains the three main geometric elements: circle,
-    polygon, and mesh.
-    """
-
-    def __init__(self):
-        super(XDesignDefault, self).__init__(geometry=Circle(Point([0.5, 0.5]),
-                                                             radius=0.5))
-
-        # define the points of the mesh
-        a = Point([0.6, 0.6])
-        b = Point([0.6, 0.4])
-        c = Point([0.8, 0.4])
-        d = (a + c) / 2
-        e = (a + b) / 2
-
-        t0 = Triangle(deepcopy(b), deepcopy(c), deepcopy(d))
-
-        # construct and reposition the mesh
-        m0 = Mesh()
-        m0.append(Triangle(deepcopy(a), deepcopy(e), deepcopy(d)))
-        m0.append(Triangle(deepcopy(b), deepcopy(d), deepcopy(e)))
-
-        # define the circles
-        c0 = Circle(Point([0.3, 0.5]), radius=0.1)
-        c1 = Circle(Point([0.3, 0.5]), radius=0.02)
-
-        # construct Phantoms
-        self.append(Phantom(geometry=t0, mass_atten=0.5))
-        self.append(Phantom(geometry=m0, mass_atten=0.5))
-        self.append(Phantom(geometry=c0, mass_atten=1.0,
-                            children=[Phantom(geometry=c1, mass_atten=-1.0)]))
-
-
-class HyperbolicConcentric(Phantom):
-    """Generates a series of cocentric alternating black and white circles whose
-    radii are changing at a parabolic rate. These line spacings cover a range
-    of scales and can be used to estimate the Modulation Transfer Function. The
-    radii change according to this function: r(n) = r0*(n+1)^k.
-
-    Attributes
-    ----------
-    radii : list
-        The list of radii of the circles
-    widths : list
-        The list of the widths of the bands
-    """
-
-    def __init__(self, min_width=0.1, exponent=1/2):
-        """
-        Parameters
-        ----------
-        min_width : scalar
-            The radius of the smallest ring in the series.
-        exponent : scalar
-            The exponent in the function r(n) = r0*(n+1)^k.
-        """
-
-        super(HyperbolicConcentric, self).__init__()
-        center = Point([0.5, 0.5])
-        Nmax_rings = 512
-
-        radii = [0]
-        widths = [min_width]
-        for ring in range(0, Nmax_rings):
-            radius = min_width * np.power(ring + 1, exponent)
-            if radius > 0.5 and ring % 2:
-                break
-
-            self.append(Phantom(geometry=Circle(center, radius),
-                                mass_atten=(-1.)**(ring % 2)))
-            # record information about the rings
-            widths.append(radius - radii[-1])
-            radii.append(radius)
-
-        self.children.reverse()  # smaller circles on top
-        self.radii = radii
-        self.widths = widths
-
-
-class DynamicRange(Phantom):
-    """Generates a phantom of randomly placed circles for determining dynamic
-    range.
-
-    Parameters
-    -------------
-    steps : scalar, optional
-        The orders of magnitude (base 2) that the colors of the circles cover.
-    jitter : bool, optional
-        True : circles are placed in a jittered grid
-        False : circles are randomly placed
-    shape : string, optional
-    """
-
-    def __init__(self, steps=10, jitter=True,
-                 geometry=Square(center=Point([0.5, 0.5]), side_length=1)):
-        super(DynamicRange, self).__init__(geometry=geometry)
-
-        # determine the size and and spacing of the circles around the box.
-        spacing = 1.0 / np.ceil(np.sqrt(steps))
-        radius = spacing / 4
-
-        colors = [2.0**j for j in range(0, steps)]
-        np.random.shuffle(colors)
-
-        if jitter:
-            # generate grid
-            _x = np.arange(0, 1, spacing) + spacing / 2
-            px, py, = np.meshgrid(_x, _x)
-            px = np.ravel(px)
-            py = np.ravel(py)
-
-            # calculate jitters
-            jitters = 2 * radius * (np.random.rand(2, steps) - 0.5)
-
-            # place the circles
-            for i in range(0, steps):
-                center = Point([px[i] + jitters[0, i], py[i] + jitters[1, i]])
-                self.append(Phantom(geometry=Circle(center, radius),
-                                    mass_atten=colors[i]))
-        else:
-            # completely random
-            for i in range(0, steps):
-                if 1 > self.sprinkle(1, radius, gap=radius * 0.9,
-                                     mass_atten=colors[i]):
-                    None
-                    # TODO: ensure that all circles are placed
-
-
-class DogaCircles(Phantom):
-    """Rows of increasingly smaller circles. Initally arranged in an ordered
-    Latin square, the inital arrangement can be randomly shuffled.
-
-    Attributes
-    ----------
-    radii : ndarray
-        radii of circles
-    x : ndarray
-        x position of circles
-    y : ndarray
-        y position of circles
-    """
-    # IDEA: Use method in this reference to calculate uniformly distributed
-    # latin squares.
-    # DOI: 10.1002/(SICI)1520-6610(1996)4:6<405::AID-JCD3>3.0.CO;2-J
-    def __init__(self, n_sizes=5, size_ratio=0.5, n_shuffles=5):
-        """
-        Parameters
-        ----------
-        n_sizes : int
-            number of different sized circles
-        size_ratio : scalar
-            the nth size / the n-1th size
-        n_shuffles : int
-            The number of times to shuffles the latin square
-        """
-        super(DogaCircles, self).__init__(geometry=Square(center=Point([0.5,
-                                                                        0.5]),
-                                                          side_length=1))
-
-        n_sizes = int(n_sizes)
-        if n_sizes <= 0:
-            raise ValueError('There must be at least one size.')
-        if size_ratio > 1 or size_ratio <= 0:
-            raise ValueError('size_ratio should be <= 1 and > 0.')
-        n_shuffles = int(n_shuffles)
-        if n_shuffles < 0:
-            raise ValueError('Cant shuffle a negative number of times')
-
-        # Seed a latin square, use integers to prevent rounding errors
-        top_row = np.array(range(0, n_sizes), dtype=int)
-        rowsum = np.sum(top_row)
-        lsquare = np.empty([n_sizes, n_sizes], dtype=int)
-        for i in range(0, n_sizes):
-            lsquare[:, i] = np.roll(top_row, i)
-
-        # Choose a row or column shuffle sequence
-        sequence = np.random.randint(0, 2, n_shuffles)
-
-        # Shuffle the square
-        for dim in sequence:
-            lsquare = np.rollaxis(lsquare, dim, 0)
-            np.random.shuffle(lsquare)
-
-        # Assert that it is still a latin square.
-        for i in range(0, n_sizes):
-            assert np.sum(lsquare[:, i]) == rowsum, \
-                "Column {0} is {1} and should be {2}".format(i, np.sum(
-                                                        lsquare[:, i]), rowsum)
-            assert np.sum(lsquare[i, :]) == rowsum, \
-                "Column {0} is {1} and should be {2}".format(i, np.sum(
-                                                        lsquare[i, :]), rowsum)
-
-        # Draw it
-        period = np.arange(0, n_sizes)/n_sizes + 1/(2*n_sizes)
-        _x, _y = np.meshgrid(period, period)
-        radii = 1/(2*n_sizes)*size_ratio**lsquare
-
-        for (k, x, y) in zip(radii.flatten(), _x.flatten(),
-                             _y.flatten()):
-            self.append(Phantom(geometry=Circle(Point([x, y]), k),
-                                mass_atten=1))
-
-        self.radii = radii
-        self.x = _x
-        self.y = _y
-
-
-class SlantedSquares(Phantom):
-    """Generates a collection of slanted squares. Squares are arranged in
-    concentric circles such that the space between squares is at least gap. The
-    size of the squares is adaptive such that they all remain within the unit
-    circle.
-
-    Attributes
-    ----------
-    angle : scalar
-        the angle of slant in radians
-    count : scalar
-        the total number of squares
-    gap : scalar
-        the minimum space between squares
-    side_length : scalar
-        the size of the squares
-    squares_per_level : list
-        the number of squares at each level
-    radius_per_level : list
-        the radius at each level
-    n_levels : scalar
-        the number of levels
-    """
-
-    def __init__(self, count=10, angle=5/360*2*PI, gap=0):
-        super(SlantedSquares, self).__init__()
-        if count < 1:
-            raise ValueError("There must be at least one square.")
-
-        # approximate the max diameter from total area available
-        d_max = np.sqrt(PI/4 / (2 * count))
-
-        if 1 < count and count < 5:
-            # bump all the squares to the 1st ring and calculate sizes
-            # as if there were 5 total squares
-            pass
-
-        while True:
-            squares_per_level = [1]
-            radius_per_level = [0]
-            remaining = count - 1
-            n_levels = 1
-            while remaining > 0:
-                # calculate next level capacity
-                radius_per_level.append(radius_per_level[n_levels-1] + d_max +
-                                        gap)
-                this_circumference = PI*2*radius_per_level[n_levels]
-                this_capacity = this_circumference//(d_max + gap)
-
-                # assign squares to levels
-                if remaining - this_capacity >= 0:
-                    squares_per_level.append(this_capacity)
-                    remaining -= this_capacity
-                else:
-                    squares_per_level.append(remaining)
-                    remaining = 0
-                n_levels += 1
-                assert(remaining >= 0)
-
-            # Make sure squares will not be outside the phantom, else
-            # decrease diameter by 5%
-            if radius_per_level[-1] < (0.5 - d_max/2 - gap):
-                break
-            d_max *= 0.95
-
-        assert(len(squares_per_level) == len(radius_per_level))
-
-        # determine center positions of squares
-        x, y = np.array([]), np.array([])
-        for level in range(0, n_levels):
-            radius = radius_per_level[level]
-            thetas = (((np.arange(0, squares_per_level[level]) /
-                      squares_per_level[level]) +
-                      1/(squares_per_level[level] * 2)) *
-                      2 * PI)
-            x = np.concatenate((x, radius*np.cos(thetas)))
-            y = np.concatenate((y, radius*np.sin(thetas)))
-
-        # move to center of phantom.
-        x += 0.5
-        y += 0.5
-
-        # add the squares to the phantom
-        side_length = d_max/np.sqrt(2)
-        for i in range(0, x.size):
-            center = Point([x[i], y[i]])
-            s = Square(center=center, side_length=side_length)
-            s.rotate(angle, center)
-            self.append(Phantom(geometry=s, mass_atten=1))
-
-        self.angle = angle
-        self.count = count
-        self.gap = gap
-        self.side_length = side_length
-        self.squares_per_level = squares_per_level
-        self.radius_per_level = radius_per_level
-        self.n_levels = n_levels
-
-
-class UnitCircle(Phantom):
-    """Generates a phantom with a single circle in its center."""
-
-    def __init__(self, radius=0.5, mass_atten=1):
-        super(UnitCircle, self).__init__(geometry=Circle(Point([0.5, 0.5]),
-                                                         radius),
-                                         mass_atten=mass_atten)
-
-
-class Soil(UnitCircle):
-    """Generates a phantom with structure similar to soil.
-
-    References
-    -----------
-    Schlüter, S., Sheppard, A., Brown, K., & Wildenschild, D. (2014). Image
-    processing of multiphase images obtained via X‐ray microtomography: a
-    review. Water Resources Research, 50(4), 3615-3639.
-    """
-
-    def __init__(self, porosity=0.412):
-        super(Soil, self).__init__(radius=0.5, mass_atten=0.5)
-        self.sprinkle(30, [0.1, 0.03], 0, mass_atten=0.5,
-                      max_density=1-porosity)
-        # use overlap to approximate area opening transform because opening is
-        # not discrete
-        self.sprinkle(100, 0.02, 0.01, mass_atten=-.25)
-
-
-class WetCircles(UnitCircle):
-    def __init__(self):
-        super(WetCircles, self).__init__(radius=0.5, mass_atten=0.5)
-        porosity = 0.412
-        np.random.seed(0)
-
-        self.sprinkle(30, [0.1, 0.03], 0.005, mass_atten=0.5,
-                      max_density=1 - porosity)
-
-        pairs = [(23, 12), (12, 19), (29, 11), (22, 5), (1, 3), (21, 9),
-                 (8, 2), (2, 27)]
-        for p in pairs:
-            A = self.children[p[0]-1].geometry
-            B = self.children[p[1]-1].geometry
-
-            thetaA = [np.pi/2, 10]
-            thetaB = [np.pi/2, 10]
-
-            mesh = wet_circles(A, B, thetaA, thetaB)
-
-            self.append(Phantom(geometry=mesh, mass_atten=-.25))
-
-
-def wet_circles(A, B, thetaA, thetaB):
-    """Generates a mesh that wets the surface of circles A and B.
-
-    Parameters
-    -------------
-    A,B : Circle
-    theta : list
-        the number of radians that the wet covers and number of the points on
-        the surface range
-    """
-
-    vector = B.center - A.center
-    if vector.x > 0:
-        angleA = np.arctan(vector.y/vector.x)
-        angleB = np.pi + angleA
-    else:
-        angleB = np.arctan(vector.y/vector.x)
-        angleA = np.pi + angleB
-    # print(vector)
-    rA = A.radius
-    rB = B.radius
-
-    points = []
-    for t in ((np.arange(0, thetaA[1])/(thetaA[1]-1) - 0.5)
-              * thetaA[0] + angleA):
-
-        x = rA*np.cos(t) + A.center.x
-        y = rA*np.sin(t) + A.center.y
-        points.append([x, y])
-
-    mid = len(points)
-    for t in ((np.arange(0, thetaB[1])/(thetaB[1]-1) - 0.5)
-              * thetaB[0] + angleB):
-
-        x = rB*np.cos(t) + B.center.x
-        y = rB*np.sin(t) + B.center.y
-        points.append([x, y])
-
-    points = np.array(points)
-
-    # Triangulate the polygon
-    tri = Delaunay(points)
-
-    # Remove extra triangles
-    # print(tri.simplices)
-    mask = np.sum(tri.simplices < mid, 1)
-    mask = np.logical_and(mask < 3, mask > 0)
-    tri.simplices = tri.simplices[mask, :]
-    # print(tri.simplices)
-
-    m = Mesh()
-    for t in tri.simplices:
-        m.append(Triangle(Point([points[t[0], 0], points[t[0], 1]]),
-                          Point([points[t[1], 0], points[t[1], 1]]),
-                          Point([points[t[2], 0], points[t[2], 1]])))
-
-    return m
-
-
-class SiemensStar(Phantom):
-    """Generates a Siemens star.
-
-    Attributes
-    ----------
-    ratio : scalar
-        The spatial frequency times the proportional radius. e.g to get the
-        frequency, f, divide this ratio by some fraction of the maximum radius:
-        f = ratio/radius_fraction
-    """
-    def __init__(self, n_sectors=4, center=Point([0.5, 0.5]), radius=0.5):
-        """
-        Parameters
-        ----------
-        n_sectors: int >= 4
-            The number of spokes/blades on the star.
-        center: Point
-        radius: scalar > 0
-        """
-        super(SiemensStar, self).__init__()
-        if n_sectors < 4:
-            raise ValueError("Must have >= 4 sectors.")
-        if radius <= 0:
-            raise ValueError("radius must be greater than zero.")
-        if not isinstance(center, Point):
-            raise TypeError("center must be of type Point.!")
-        n_points = n_sectors
-
-        # generate an even number of points around the unit circle
-        points = []
-        for t in (np.arange(0, n_points)/n_points) * 2 * np.pi:
-            x = radius*np.cos(t) + center.x
-            y = radius*np.sin(t) + center.y
-            points.append(Point([x, y]))
-        assert(len(points) == n_points)
-
-        # connect pairs of points to the center to make triangles
-        for i in range(0, n_sectors//2):
-            f = Phantom(geometry=Triangle(points[2*i], points[2*i+1], center),
-                        mass_atten=1)
-            self.append(f)
-
-        self.ratio = n_points / (4 * np.pi * radius)
-        self.n_sectors = n_sectors
-
-
-class Foam(Phantom):
-    """Generates a phantom with structure similar to foam."""
-
-    def __init__(self, size_range=[0.05, 0.01], gap=0, porosity=1):
-        super(Foam, self).__init__(shape='circle')
-        if porosity < 0 or porosity > 1:
-            raise ValueError('Porosity must be in the range [0,1).')
-        self.sprinkle(300, size_range, gap, mass_atten=-1,
-                      max_density=porosity)
-        background = Feature(Circle(Point([0.5, 0.5]), 0.5), mass_atten=1)
-        self.insert(0, background)
-
-
-class Metal(Phantom):
-
-    def __init__(self, shape='square'):
-        raise NotImplementedError
-
-
-class SoftBiomaterial(Phantom):
-
-    def __init__(self, shape='square'):
-        raise NotImplementedError
-
-
-class Electronics(Phantom):
-
-    def __init__(self, shape='square'):
-        raise NotImplementedError
-
-
-class FiberComposite(Phantom):
->>>>>>> e6036dd6
 
         # TODO: Make special case for electron shell edges
         return np.interp(energy, x, y)