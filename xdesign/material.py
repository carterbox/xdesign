--- conflicted
+++ resolved
@@ -54,12 +54,9 @@
 from xdesign.phantom import *
 from xdesign.geometry import *
 from xdesign.feature import *
-<<<<<<< HEAD
 from xdesign.plot import *
 from scipy.spatial import Delaunay
-=======
 from xdesign.constants import PI
->>>>>>> 19deb3ff
 
 logger = logging.getLogger(__name__)
 
@@ -447,9 +444,9 @@
         porosity = 0.412
         np.random.seed(0)
 
-        self.sprinkle(30, [0.1, 0.03], 0.005, value=0.5,
+        self.sprinkle(30, [0.1, 0.03], 0.005, mass_atten=0.5,
                       max_density=1 - porosity)
-        background = Feature(Circle(Point(0.5, 0.5), 0.5), value=0.5)
+        background = Feature(Circle(Point(0.5, 0.5), 0.5), mass_atten=0.5)
         self.insert(0, background)
 
         pairs = [(23, 12), (12, 19), (29, 11), (22, 5), (1, 3), (21, 9),
@@ -463,7 +460,7 @@
 
             mesh = wet_circles(A, B, thetaA, thetaB)
 
-            self.append(Feature(mesh, value=-.25))
+            self.append(Feature(mesh, mass_atten=-.25))
 
 
 def wet_circles(A, B, thetaA, thetaB):
