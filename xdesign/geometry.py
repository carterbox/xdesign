--- conflicted
+++ resolved
@@ -53,12 +53,10 @@
 import logging
 import matplotlib.pyplot as plt
 from matplotlib.path import Path
-<<<<<<< HEAD
+from numbers import Number
 import polytope as pt
 from cached_property import cached_property
-=======
-from numbers import Number
->>>>>>> b25e803f
+
 
 logger = logging.getLogger(__name__)
 
